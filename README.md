--- conflicted
+++ resolved
@@ -62,12 +62,8 @@
 
 ## Features
 
-<<<<<<< HEAD
-- Returns decrypted cookies from Google Chrome on OSX or Linux.
-=======
 - Returns decrypted cookies from Google Chrome, Brave, or Slack, on OSX or
   Linux.
->>>>>>> ed2dacb0
 - Optionally outputs cookies to file (thanks to Muntashir Al-Islam!)
 
 ## FAQ / Troubleshooting
