"""Provide a command-line tool for pycookiecheat."""

import argparse
import json
import logging

from importlib.metadata import version
from .chrome import chrome_cookies
from .common import BrowserType
from .firefox import firefox_cookies


def main() -> None:
    """Provide a main entrypoint for the command-line tool."""
    parser = argparse.ArgumentParser(
        prog="pycookiecheat",
        description="Copy cookies from Chrome or Firefox and output as json",
    )
    parser.add_argument(
        "-u", "--url", required=True, help="requires scheme (e.g. `https://`)"
    )
    parser.add_argument("-b", "--browser", default="Chrome")
    parser.add_argument(
        "-o",
        "--output-file",
        help="Output to this file in netscape cookie file format",
    )
    parser.add_argument(
        "-v",
        "--verbose",
        action="count",
        default=0,
        help=(
            "Increase logging verbosity (may repeat), default is "
            "`logging.ERROR`"
        ),
    )
    parser.add_argument(
<<<<<<< HEAD
        "-V",
        "--version",
        action='version',
        version=version(parser.prog),
=======
        "-c",
        "--cookie-file",
        help="Cookie file",
>>>>>>> 6e0d1302
    )
    args = parser.parse_args()

    logging.basicConfig(level=max(logging.ERROR - 10 * args.verbose, 0))

    # todo: make this a match statement once MSPV is 3.10
    browser = BrowserType(args.browser)

    # Use separate function calls to make it easier to add other command line
    # line flags in the future
    if browser == BrowserType.FIREFOX:
        cookies = firefox_cookies(
            url=args.url,
            browser=browser,
            curl_cookie_file=args.output_file,
            cookie_file=args.cookie_file,
        )
    else:
        cookies = chrome_cookies(
            url=args.url,
            browser=browser,
            curl_cookie_file=args.output_file,
            cookie_file=args.cookie_file,
        )

    if not args.output_file:
        print(json.dumps(cookies, indent=4))


if __name__ == "__main__":
    main()<|MERGE_RESOLUTION|>--- conflicted
+++ resolved
@@ -36,16 +36,15 @@
         ),
     )
     parser.add_argument(
-<<<<<<< HEAD
+        "-c",
+        "--cookie-file",
+        help="Cookie file",
+    )
+    parser.add_argument(
         "-V",
         "--version",
         action='version',
         version=version(parser.prog),
-=======
-        "-c",
-        "--cookie-file",
-        help="Cookie file",
->>>>>>> 6e0d1302
     )
     args = parser.parse_args()
 
